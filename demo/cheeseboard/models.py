--- conflicted
+++ resolved
@@ -10,51 +10,8 @@
 
 class Post(Model):
     name = acid.meta.String()
-<<<<<<< HEAD
-    first_seen = acid.meta.Time()
-    last_seen = acid.meta.Time()
-    links = acid.meta.Integer()
-    comments = acid.meta.Integer()
-
-    @acid.meta.key
-    def key(self):
-        return self.id
-
-    @acid.meta.index
-    def by_id(self):
-        return self.id
-
-    @acid.meta.index
-    def by_links(self):
-        return self.links
-
-    @acid.meta.index
-    def by_comments(self):
-        return self.comments
-
-
-class Link(Model):
-    """A link posted to a subreddit."""
-    META_COLLECTION_NAME = 'links'
-
-    id = acid.meta.Integer()
-    subreddit_id = acid.meta.Integer()
-    title = acid.meta.String()
-    first_seen = acid.meta.Time()
-    last_seen = acid.meta.Time()
-    comments = acid.meta.Integer()
-
-    @acid.meta.key
-    def key(self):
-        return self.id
-
-    @acid.meta.index
-    def by_comments(self):
-        return self.comments
-=======
     text = acid.meta.String()
     created = acid.meta.Time()
->>>>>>> f673b67e
 
     @acid.meta.constraint
     def check_name(self):
